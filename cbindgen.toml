<<<<<<< HEAD
language = "C"
=======
language = "C++"
>>>>>>> e1b25707
cpp_compat = true
[defines]
"feature = with-qrcode" = "DEFINE_QRCODE"
[export]
[fn]
swift_name_macro = "CF_SWIFT_NAME"<|MERGE_RESOLUTION|>--- conflicted
+++ resolved
@@ -1,8 +1,4 @@
-<<<<<<< HEAD
 language = "C"
-=======
-language = "C++"
->>>>>>> e1b25707
 cpp_compat = true
 [defines]
 "feature = with-qrcode" = "DEFINE_QRCODE"
